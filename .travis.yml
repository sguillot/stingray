--- conflicted
+++ resolved
@@ -25,22 +25,8 @@
         # overidden underneath. They are defined here in order to save having
         # to repeat them for all configurations.
         - ASTROPY_VERSION=stable
-<<<<<<< HEAD
-        - SETUP_CMD='test'
-        - PIP_DEPENDENCIES='emcee statsmodels corner'
-        # For this package-template, we include examples of Cython modules,
-        # so Cython is required for testing. If your package does not include
-        # Cython code, you can set CONDA_DEPENDENCIES=''
-        - CONDA_DEPENDENCIES='Cython numpy scipy h5py nose matplotlib'
-        - SETUP_XVFB=True
-        - MPLBACKEND="Agg"
-    matrix:
-        # Make sure that egg_info works without dependencies
-        - SETUP_CMD='egg_info'
-        # Try all python versions with the latest numpy
-=======
         - NUMPY_VERSION=stable
->>>>>>> f7f44d55
+
         - SETUP_CMD='test --coverage'
         - PIP_DEPENDENCIES='emcee statsmodels corner'
         - CONDA_DEPENDENCIES='scipy h5py matplotlib'
@@ -116,11 +102,6 @@
     # section if they are needed before setting up conda) to install any
     # other dependencies.
 
-<<<<<<< HEAD
-before_script:
-
-=======
->>>>>>> f7f44d55
 script:
    - python setup.py $SETUP_CMD
 
